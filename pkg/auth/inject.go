package auth

import (
	"net/http"

	"github.com/skygeario/skygear-server/pkg/auth/dependency"
	"github.com/skygeario/skygear-server/pkg/auth/dependency/provider/password"
	coreAuth "github.com/skygeario/skygear-server/pkg/core/auth"
	"github.com/skygeario/skygear-server/pkg/core/config"
	"github.com/skygeario/skygear-server/pkg/core/db"
	"github.com/skygeario/skygear-server/pkg/core/logging"
	"github.com/skygeario/skygear-server/pkg/server/audit"
)

type DependencyMap struct{}

func NewDependencyMap() DependencyMap {
	return DependencyMap{}
}

func (m DependencyMap) Provide(dependencyName string, r *http.Request) interface{} {
	switch dependencyName {
	case "TokenStore":
		tConfig := config.GetTenantConfig(r)
		return coreAuth.NewDefaultTokenStore(r.Context(), tConfig)
	case "AuthInfoStore":
		tConfig := config.GetTenantConfig(r)
		return coreAuth.NewDefaultAuthInfoStore(r.Context(), tConfig)
	case "AuthDataChecker":
		return &dependency.DefaultAuthDataChecker{
			//TODO:
			// from tConfig
			AuthRecordKeys: [][]string{[]string{"email"}, []string{"username"}},
		}
	case "PasswordChecker":
		return &audit.PasswordChecker{
			// TODO:
			// from tConfig
			PwMinLength: 6,
		}
	case "PasswordAuthProvider":
		tConfig := config.GetTenantConfig(r)
		return password.NewProvider(
			db.NewSQLBuilder("auth", tConfig.AppName),
			db.NewSQLExecutor(r.Context(), "postgres", tConfig.DBConnectionStr),
			logging.CreateLogger(r, "provider_password"),
		)
<<<<<<< HEAD
	case "HandlerLogger":
		return logging.CreateLogger(r, "handler")
=======
	case "UserProfileStore":
		switch tConfig.UserProfile.ImplName {
		default:
			panic("unrecgonized user profile store implementation: " + tConfig.UserProfile.ImplName)
		case "":
			return nil
			// case "skygear":
			// 	return XXX
		}
>>>>>>> ab72c140
	default:
		return nil
	}
}<|MERGE_RESOLUTION|>--- conflicted
+++ resolved
@@ -45,10 +45,8 @@
 			db.NewSQLExecutor(r.Context(), "postgres", tConfig.DBConnectionStr),
 			logging.CreateLogger(r, "provider_password"),
 		)
-<<<<<<< HEAD
 	case "HandlerLogger":
 		return logging.CreateLogger(r, "handler")
-=======
 	case "UserProfileStore":
 		switch tConfig.UserProfile.ImplName {
 		default:
@@ -58,7 +56,6 @@
 			// case "skygear":
 			// 	return XXX
 		}
->>>>>>> ab72c140
 	default:
 		return nil
 	}
