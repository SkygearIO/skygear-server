package router

import (
	"encoding/json"
	"log"
	"net/http"

	"github.com/oursky/ourd/asset"
	"github.com/oursky/ourd/authtoken"
	"github.com/oursky/ourd/hook"
	"github.com/oursky/ourd/oddb"
)

// Payload is for passing payload to the actual handler
type Payload struct {
	// the raw http.Request of this payload
	// Think twice before accessing it
	Req *http.Request
	// URL parameters
	Params []string

	// Map of params such as Auth, TimeSteam, version
	Meta map[string]interface{}
	// Map of action payload
	Data map[string]interface{}
<<<<<<< HEAD
	// URL parameters
	Params     []string
	TokenStore authtoken.Store
	AssetStore asset.Store
=======

	TokenStore   authtoken.Store
	HookRegistry *hook.Registry

>>>>>>> 3b3670d7
	AppName    string
	UserInfoID string
	UserInfo   *oddb.UserInfo
<<<<<<< HEAD
	// the raw http.Request of this payload
	// Think twice before accessing it
	Req *http.Request
=======

	DBConn   oddb.Conn
	Database oddb.Database
>>>>>>> 3b3670d7
}

// RouteAction must exist for every request
func (p *Payload) RouteAction() string {
	actionStr, _ := p.Data["action"].(string)
	return actionStr
}

// APIKey returns the api key in the request.
func (p *Payload) APIKey() string {
	key, _ := p.Data["api_key"].(string)
	return key
}

// IsAuth tell the middleware is this payload is an auth request
func (p *Payload) IsAuth() bool {
	defer func() {
		if r := recover(); r != nil {
			log.Println("IsAuth recover")
		}
		return
	}()
	return p.Data["action"].(string)[0:5] == "auth:"
}

// AccessToken return the user input string
// TODO: accept all header, json payload, query string(in order)
func (p *Payload) AccessToken() string {
	var token interface{}
	token = p.Data["access_token"]
	switch token := token.(type) {
	default:
		return ""
	case string:
		return token
	}
}

// Response is interface for handler to write response to router
type Response struct {
	Meta        map[string]interface{} `json:"-"`
	Result      interface{}            `json:"result,omitempty"`
	Err         error                  `json:"error,omitempty"`
	RequestID   string                 `json:"request_id,omitempty"`
	DatabaseID  string                 `json:"database_id,omitempty"`
	OtherResult interface{}            `json:"other_result,omitempty"`
	written     bool
	writer      http.ResponseWriter
}

// Header returns the header map being written before return a response.
// Mutating the map after calling WriteEntity has no effects.
func (resp *Response) Header() http.Header {
	return resp.writer.Header()
}

// Write writes raw bytes as response to a request.
func (resp *Response) Write(b []byte) (int, error) {
	resp.written = true
	return resp.writer.Write(b)
}

// WriteEntity writes a value as response to a request. Currently it only
// writes JSON response.
func (resp *Response) WriteEntity(i interface{}) error {
	resp.written = true
	// hard code JSON write at the moment
	return json.NewEncoder(resp.writer).Encode(i)
}<|MERGE_RESOLUTION|>--- conflicted
+++ resolved
@@ -23,29 +23,17 @@
 	Meta map[string]interface{}
 	// Map of action payload
 	Data map[string]interface{}
-<<<<<<< HEAD
-	// URL parameters
-	Params     []string
-	TokenStore authtoken.Store
-	AssetStore asset.Store
-=======
 
 	TokenStore   authtoken.Store
+	AssetStore   asset.Store
 	HookRegistry *hook.Registry
 
->>>>>>> 3b3670d7
 	AppName    string
 	UserInfoID string
 	UserInfo   *oddb.UserInfo
-<<<<<<< HEAD
-	// the raw http.Request of this payload
-	// Think twice before accessing it
-	Req *http.Request
-=======
 
 	DBConn   oddb.Conn
 	Database oddb.Database
->>>>>>> 3b3670d7
 }
 
 // RouteAction must exist for every request
